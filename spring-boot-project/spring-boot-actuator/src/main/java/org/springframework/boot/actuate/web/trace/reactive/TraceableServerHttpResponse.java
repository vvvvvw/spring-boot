--- conflicted
+++ resolved
@@ -35,19 +35,14 @@
 	private final Map<String, List<String>> headers;
 
 	TraceableServerHttpResponse(ServerHttpResponse response) {
-		this.status = (response.getStatusCode() != null)
-				? response.getStatusCode().value() : 200;
+		this.status = (response.getStatusCode() != null) ? response.getStatusCode().value() : 200;
 		this.headers = new LinkedHashMap<>(response.getHeaders());
 
 	}
 
 	@Override
 	public int getStatus() {
-<<<<<<< HEAD
 		return this.status;
-=======
-		return (this.response.getStatusCode() != null) ? this.response.getStatusCode().value() : 200;
->>>>>>> c6c139d9
 	}
 
 	@Override
