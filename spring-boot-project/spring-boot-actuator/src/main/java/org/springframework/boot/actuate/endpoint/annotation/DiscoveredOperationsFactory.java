/*
 * Copyright 2012-2019 the original author or authors.
 *
 * Licensed under the Apache License, Version 2.0 (the "License");
 * you may not use this file except in compliance with the License.
 * You may obtain a copy of the License at
 *
 *      https://www.apache.org/licenses/LICENSE-2.0
 *
 * Unless required by applicable law or agreed to in writing, software
 * distributed under the License is distributed on an "AS IS" BASIS,
 * WITHOUT WARRANTIES OR CONDITIONS OF ANY KIND, either express or implied.
 * See the License for the specific language governing permissions and
 * limitations under the License.
 */

package org.springframework.boot.actuate.endpoint.annotation;

import java.lang.annotation.Annotation;
import java.lang.reflect.Method;
import java.util.Collection;
import java.util.Collections;
import java.util.EnumMap;
import java.util.Map;
import java.util.Objects;

import org.springframework.boot.actuate.endpoint.EndpointId;
import org.springframework.boot.actuate.endpoint.Operation;
import org.springframework.boot.actuate.endpoint.OperationType;
import org.springframework.boot.actuate.endpoint.invoke.OperationInvoker;
import org.springframework.boot.actuate.endpoint.invoke.OperationInvokerAdvisor;
import org.springframework.boot.actuate.endpoint.invoke.ParameterValueMapper;
import org.springframework.boot.actuate.endpoint.invoke.reflect.OperationMethod;
import org.springframework.boot.actuate.endpoint.invoke.reflect.ReflectiveOperationInvoker;
import org.springframework.core.MethodIntrospector;
import org.springframework.core.MethodIntrospector.MetadataLookup;
import org.springframework.core.annotation.MergedAnnotation;
import org.springframework.core.annotation.MergedAnnotations;

/**
 * Factory to create an {@link Operation} for annotated methods on an
 * {@link Endpoint @Endpoint} or {@link EndpointExtension @EndpointExtension}.
 *
 * @param <O> the operation type
 * @author Andy Wilkinson
 * @author Stephane Nicoll
 * @author Phillip Webb
 */
abstract class DiscoveredOperationsFactory<O extends Operation> {

	private static final Map<OperationType, Class<? extends Annotation>> OPERATION_TYPES;

	static {
		Map<OperationType, Class<? extends Annotation>> operationTypes = new EnumMap<>(OperationType.class);
		operationTypes.put(OperationType.READ, ReadOperation.class);
		operationTypes.put(OperationType.WRITE, WriteOperation.class);
		operationTypes.put(OperationType.DELETE, DeleteOperation.class);
		OPERATION_TYPES = Collections.unmodifiableMap(operationTypes);
	}

	private final ParameterValueMapper parameterValueMapper;

	private final Collection<OperationInvokerAdvisor> invokerAdvisors;

	DiscoveredOperationsFactory(ParameterValueMapper parameterValueMapper,
			Collection<OperationInvokerAdvisor> invokerAdvisors) {
		this.parameterValueMapper = parameterValueMapper;
		this.invokerAdvisors = invokerAdvisors;
	}

	public Collection<O> createOperations(EndpointId id, Object target) {
		return MethodIntrospector
				.selectMethods(target.getClass(), (MetadataLookup<O>) (method) -> createOperation(id, target, method))
				.values();
	}

	private O createOperation(EndpointId endpointId, Object target, Method method) {
		return OPERATION_TYPES.entrySet().stream()
				.map((entry) -> createOperation(endpointId, target, method, entry.getKey(), entry.getValue()))
				.filter(Objects::nonNull).findFirst().orElse(null);
	}

<<<<<<< HEAD
	private O createOperation(EndpointId endpointId, Object target, Method method,
			OperationType operationType, Class<? extends Annotation> annotationType) {
		MergedAnnotation<?> annotation = MergedAnnotations.from(method)
				.get(annotationType);
		if (!annotation.isPresent()) {
			return null;
		}
		DiscoveredOperationMethod operationMethod = new DiscoveredOperationMethod(method,
				operationType, annotation.asAnnotationAttributes());
		OperationInvoker invoker = new ReflectiveOperationInvoker(target, operationMethod,
				this.parameterValueMapper);
=======
	private O createOperation(EndpointId endpointId, Object target, Method method, OperationType operationType,
			Class<? extends Annotation> annotationType) {
		AnnotationAttributes annotationAttributes = AnnotatedElementUtils.getMergedAnnotationAttributes(method,
				annotationType);
		if (annotationAttributes == null) {
			return null;
		}
		DiscoveredOperationMethod operationMethod = new DiscoveredOperationMethod(method, operationType,
				annotationAttributes);
		OperationInvoker invoker = new ReflectiveOperationInvoker(target, operationMethod, this.parameterValueMapper);
>>>>>>> 24925c3d
		invoker = applyAdvisors(endpointId, operationMethod, invoker);
		return createOperation(endpointId, operationMethod, invoker);
	}

	private OperationInvoker applyAdvisors(EndpointId endpointId, OperationMethod operationMethod,
			OperationInvoker invoker) {
		if (this.invokerAdvisors != null) {
			for (OperationInvokerAdvisor advisor : this.invokerAdvisors) {
				invoker = advisor.apply(endpointId, operationMethod.getOperationType(), operationMethod.getParameters(),
						invoker);
			}
		}
		return invoker;
	}

	protected abstract O createOperation(EndpointId endpointId, DiscoveredOperationMethod operationMethod,
			OperationInvoker invoker);

}<|MERGE_RESOLUTION|>--- conflicted
+++ resolved
@@ -80,30 +80,15 @@
 				.filter(Objects::nonNull).findFirst().orElse(null);
 	}
 
-<<<<<<< HEAD
-	private O createOperation(EndpointId endpointId, Object target, Method method,
-			OperationType operationType, Class<? extends Annotation> annotationType) {
-		MergedAnnotation<?> annotation = MergedAnnotations.from(method)
-				.get(annotationType);
+	private O createOperation(EndpointId endpointId, Object target, Method method, OperationType operationType,
+			Class<? extends Annotation> annotationType) {
+		MergedAnnotation<?> annotation = MergedAnnotations.from(method).get(annotationType);
 		if (!annotation.isPresent()) {
 			return null;
 		}
-		DiscoveredOperationMethod operationMethod = new DiscoveredOperationMethod(method,
-				operationType, annotation.asAnnotationAttributes());
-		OperationInvoker invoker = new ReflectiveOperationInvoker(target, operationMethod,
-				this.parameterValueMapper);
-=======
-	private O createOperation(EndpointId endpointId, Object target, Method method, OperationType operationType,
-			Class<? extends Annotation> annotationType) {
-		AnnotationAttributes annotationAttributes = AnnotatedElementUtils.getMergedAnnotationAttributes(method,
-				annotationType);
-		if (annotationAttributes == null) {
-			return null;
-		}
 		DiscoveredOperationMethod operationMethod = new DiscoveredOperationMethod(method, operationType,
-				annotationAttributes);
+				annotation.asAnnotationAttributes());
 		OperationInvoker invoker = new ReflectiveOperationInvoker(target, operationMethod, this.parameterValueMapper);
->>>>>>> 24925c3d
 		invoker = applyAdvisors(endpointId, operationMethod, invoker);
 		return createOperation(endpointId, operationMethod, invoker);
 	}
