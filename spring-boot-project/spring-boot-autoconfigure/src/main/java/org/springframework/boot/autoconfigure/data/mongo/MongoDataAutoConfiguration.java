--- conflicted
+++ resolved
@@ -73,8 +73,7 @@
  * @since 1.1.0
  */
 @Configuration
-@ConditionalOnClass({ MongoClient.class, com.mongodb.client.MongoClient.class,
-		MongoTemplate.class })
+@ConditionalOnClass({ MongoClient.class, com.mongodb.client.MongoClient.class, MongoTemplate.class })
 @Conditional(AnyMongoClientAvailable.class)
 @EnableConfigurationProperties(MongoProperties.class)
 @Import(MongoDataConfiguration.class)
@@ -83,12 +82,7 @@
 
 	private final MongoProperties properties;
 
-<<<<<<< HEAD
 	public MongoDataAutoConfiguration(MongoProperties properties) {
-=======
-	public MongoDataAutoConfiguration(ApplicationContext applicationContext, MongoProperties properties) {
-		this.applicationContext = applicationContext;
->>>>>>> c6c139d9
 		this.properties = properties;
 	}
 
@@ -98,13 +92,11 @@
 			ObjectProvider<com.mongodb.client.MongoClient> mongoClient) {
 		MongoClient preferredClient = mongo.getIfAvailable();
 		if (preferredClient != null) {
-			return new SimpleMongoDbFactory(preferredClient,
-					this.properties.getMongoClientDatabase());
+			return new SimpleMongoDbFactory(preferredClient, this.properties.getMongoClientDatabase());
 		}
 		com.mongodb.client.MongoClient fallbackClient = mongoClient.getIfAvailable();
 		if (fallbackClient != null) {
-			return new SimpleMongoClientDbFactory(fallbackClient,
-					this.properties.getMongoClientDatabase());
+			return new SimpleMongoClientDbFactory(fallbackClient, this.properties.getMongoClientDatabase());
 		}
 		throw new IllegalStateException("Expected to find at least one MongoDB client.");
 	}
@@ -127,28 +119,8 @@
 
 	@Bean
 	@ConditionalOnMissingBean
-<<<<<<< HEAD
-	public GridFsTemplate gridFsTemplate(MongoDbFactory mongoDbFactory,
-			MongoTemplate mongoTemplate) {
-		return new GridFsTemplate(
-				new GridFsMongoDbFactory(mongoDbFactory, this.properties),
-=======
-	public MongoMappingContext mongoMappingContext(MongoCustomConversions conversions) throws ClassNotFoundException {
-		MongoMappingContext context = new MongoMappingContext();
-		context.setInitialEntitySet(new EntityScanner(this.applicationContext).scan(Document.class, Persistent.class));
-		Class<?> strategyClass = this.properties.getFieldNamingStrategy();
-		if (strategyClass != null) {
-			context.setFieldNamingStrategy((FieldNamingStrategy) BeanUtils.instantiateClass(strategyClass));
-		}
-		context.setSimpleTypeHolder(conversions.getSimpleTypeHolder());
-		return context;
-	}
-
-	@Bean
-	@ConditionalOnMissingBean
 	public GridFsTemplate gridFsTemplate(MongoDbFactory mongoDbFactory, MongoTemplate mongoTemplate) {
 		return new GridFsTemplate(new GridFsMongoDbFactory(mongoDbFactory, this.properties),
->>>>>>> c6c139d9
 				mongoTemplate.getConverter());
 	}
 
