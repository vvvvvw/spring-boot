/*
 * Copyright 2012-2019 the original author or authors.
 *
 * Licensed under the Apache License, Version 2.0 (the "License");
 * you may not use this file except in compliance with the License.
 * You may obtain a copy of the License at
 *
 *      https://www.apache.org/licenses/LICENSE-2.0
 *
 * Unless required by applicable law or agreed to in writing, software
 * distributed under the License is distributed on an "AS IS" BASIS,
 * WITHOUT WARRANTIES OR CONDITIONS OF ANY KIND, either express or implied.
 * See the License for the specific language governing permissions and
 * limitations under the License.
 */

package org.springframework.boot.web.reactive.filter;

import org.springframework.core.Ordered;
import org.springframework.web.filter.reactive.HiddenHttpMethodFilter;

/**
 * {@link HiddenHttpMethodFilter} that also implements {@link Ordered}.
 *
 * @author Artsiom Yudovin
 * @since 2.0.5
 */
<<<<<<< HEAD
public class OrderedHiddenHttpMethodFilter extends HiddenHttpMethodFilter
		implements OrderedWebFilter {
=======
public class OrderedHiddenHttpMethodFilter extends HiddenHttpMethodFilter implements Ordered {
>>>>>>> c6c139d9

	/**
	 * The default order is high to ensure the filter is applied before Spring Security.
	 */
	public static final int DEFAULT_ORDER = REQUEST_WRAPPER_FILTER_MAX_ORDER - 10000;

	private int order = DEFAULT_ORDER;

	@Override
	public int getOrder() {
		return this.order;
	}

	/**
	 * Set the order for this filter.
	 * @param order the order to set
	 */
	public void setOrder(int order) {
		this.order = order;
	}

}<|MERGE_RESOLUTION|>--- conflicted
+++ resolved
@@ -25,12 +25,7 @@
  * @author Artsiom Yudovin
  * @since 2.0.5
  */
-<<<<<<< HEAD
-public class OrderedHiddenHttpMethodFilter extends HiddenHttpMethodFilter
-		implements OrderedWebFilter {
-=======
-public class OrderedHiddenHttpMethodFilter extends HiddenHttpMethodFilter implements Ordered {
->>>>>>> c6c139d9
+public class OrderedHiddenHttpMethodFilter extends HiddenHttpMethodFilter implements OrderedWebFilter {
 
 	/**
 	 * The default order is high to ensure the filter is applied before Spring Security.
