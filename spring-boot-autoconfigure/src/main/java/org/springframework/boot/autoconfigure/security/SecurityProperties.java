/*
 * Copyright 2012-2017 the original author or authors.
 *
 * Licensed under the Apache License, Version 2.0 (the "License");
 * you may not use this file except in compliance with the License.
 * You may obtain a copy of the License at
 *
 *      http://www.apache.org/licenses/LICENSE-2.0
 *
 * Unless required by applicable law or agreed to in writing, software
 * distributed under the License is distributed on an "AS IS" BASIS,
 * WITHOUT WARRANTIES OR CONDITIONS OF ANY KIND, either express or implied.
 * See the License for the specific language governing permissions and
 * limitations under the License.
 */

package org.springframework.boot.autoconfigure.security;

import java.util.ArrayList;
<<<<<<< HEAD
import java.util.Arrays;
import java.util.HashSet;
=======
import java.util.Collections;
>>>>>>> fa3679af
import java.util.List;
import java.util.Set;
import java.util.UUID;

import org.springframework.boot.context.properties.ConfigurationProperties;
import org.springframework.boot.web.servlet.FilterRegistrationBean;
import org.springframework.core.Ordered;
import org.springframework.security.config.http.SessionCreationPolicy;
import org.springframework.util.StringUtils;

/**
 * Properties for the security aspects of an application.
 *
 * @author Dave Syer
 * @author Andy Wilkinson
 */
@ConfigurationProperties(prefix = "security")
public class SecurityProperties implements SecurityPrerequisite {

	/**
	 * Order before the basic authentication access control provided by Boot. This is a
	 * useful place to put user-defined access rules if you want to override the default
	 * access rules.
	 */
	public static final int ACCESS_OVERRIDE_ORDER = SecurityProperties.BASIC_AUTH_ORDER
			- 2;

	/**
	 * Order applied to the WebSecurityConfigurerAdapter that is used to configure basic
	 * authentication for application endpoints. If you want to add your own
	 * authentication for all or some of those endpoints the best thing to do is to add
	 * your own WebSecurityConfigurerAdapter with lower order.
	 */
	public static final int BASIC_AUTH_ORDER = Ordered.LOWEST_PRECEDENCE - 5;

	/**
	 * Order applied to the WebSecurityConfigurer that ignores standard static resource
	 * paths.
	 */
	public static final int IGNORED_ORDER = Ordered.HIGHEST_PRECEDENCE;

	/**
	 * Default order of Spring Security's Filter in the servlet container (i.e. amongst
	 * other filters registered with the container). There is no connection between this
	 * and the <code>@Order</code> on a WebSecurityConfigurer.
	 */
	public static final int DEFAULT_FILTER_ORDER = FilterRegistrationBean.REQUEST_WRAPPER_FILTER_MAX_ORDER
			- 100;

	/**
	 * Enable secure channel for all requests.
	 */
	private boolean requireSsl;

	/**
	 * Enable Cross Site Request Forgery support.
	 */
	// Flip this when session creation is disabled by default
	private boolean enableCsrf = false;

	private Basic basic = new Basic();

	private final Headers headers = new Headers();

	/**
	 * Session creation policy (always, never, if_required, stateless).
	 */
	private SessionCreationPolicy sessions = SessionCreationPolicy.STATELESS;

	/**
	 * Comma-separated list of paths to exclude from the default secured paths.
	 */
	private List<String> ignored = new ArrayList<>();

	private final User user = new User();

	/**
	 * Security filter chain order.
	 */
	private int filterOrder = DEFAULT_FILTER_ORDER;

	/**
	 * Security filter chain dispatcher types.
	 */
	private Set<String> filterDispatcherTypes = new HashSet<>(
			Arrays.asList("ASYNC", "ERROR", "REQUEST"));

	public Headers getHeaders() {
		return this.headers;
	}

	public User getUser() {
		return this.user;
	}

	public SessionCreationPolicy getSessions() {
		return this.sessions;
	}

	public void setSessions(SessionCreationPolicy sessions) {
		this.sessions = sessions;
	}

	public Basic getBasic() {
		return this.basic;
	}

	public void setBasic(Basic basic) {
		this.basic = basic;
	}

	public boolean isRequireSsl() {
		return this.requireSsl;
	}

	public void setRequireSsl(boolean requireSsl) {
		this.requireSsl = requireSsl;
	}

	public boolean isEnableCsrf() {
		return this.enableCsrf;
	}

	public void setEnableCsrf(boolean enableCsrf) {
		this.enableCsrf = enableCsrf;
	}

	public void setIgnored(List<String> ignored) {
		this.ignored = new ArrayList<>(ignored);
	}

	public List<String> getIgnored() {
		return this.ignored;
	}

	public int getFilterOrder() {
		return this.filterOrder;
	}

	public void setFilterOrder(int filterOrder) {
		this.filterOrder = filterOrder;
	}

	public Set<String> getFilterDispatcherTypes() {
		return this.filterDispatcherTypes;
	}

	public void setFilterDispatcherTypes(Set<String> filterDispatcherTypes) {
		this.filterDispatcherTypes = filterDispatcherTypes;
	}

	public static class Headers {

		public enum HSTS {

			NONE, DOMAIN, ALL

		}

		public enum ContentSecurityPolicyMode {

			/**
			 * Use the 'Content-Security-Policy' header.
			 */
			DEFAULT,

			/**
			 * Use the 'Content-Security-Policy-Report-Only' header.
			 */
			REPORT_ONLY

		}

		/**
		 * Enable cross site scripting (XSS) protection.
		 */
		private boolean xss = true;

		/**
		 * Enable cache control HTTP headers.
		 */
		private boolean cache = true;

		/**
		 * Enable "X-Frame-Options" header.
		 */
		private boolean frame = true;

		/**
		 * Enable "X-Content-Type-Options" header.
		 */
		private boolean contentType = true;

		/**
		 * Value for content security policy header.
		 */
		private String contentSecurityPolicy;

		/**
		 * Content security policy mode.
		 */
		private ContentSecurityPolicyMode contentSecurityPolicyMode = ContentSecurityPolicyMode.DEFAULT;

		/**
		 * HTTP Strict Transport Security (HSTS) mode (none, domain, all).
		 */
		private HSTS hsts = HSTS.ALL;

		public boolean isXss() {
			return this.xss;
		}

		public void setXss(boolean xss) {
			this.xss = xss;
		}

		public boolean isCache() {
			return this.cache;
		}

		public void setCache(boolean cache) {
			this.cache = cache;
		}

		public boolean isFrame() {
			return this.frame;
		}

		public void setFrame(boolean frame) {
			this.frame = frame;
		}

		public boolean isContentType() {
			return this.contentType;
		}

		public void setContentType(boolean contentType) {
			this.contentType = contentType;
		}

		public String getContentSecurityPolicy() {
			return this.contentSecurityPolicy;
		}

		public void setContentSecurityPolicy(String contentSecurityPolicy) {
			this.contentSecurityPolicy = contentSecurityPolicy;
		}

		public ContentSecurityPolicyMode getContentSecurityPolicyMode() {
			return this.contentSecurityPolicyMode;
		}

		public void setContentSecurityPolicyMode(
				ContentSecurityPolicyMode contentSecurityPolicyMode) {
			this.contentSecurityPolicyMode = contentSecurityPolicyMode;
		}

		public HSTS getHsts() {
			return this.hsts;
		}

		public void setHsts(HSTS hsts) {
			this.hsts = hsts;
		}

	}

	public static class Basic {

		/**
		 * Enable basic authentication.
		 */
		private boolean enabled = true;

		/**
		 * HTTP basic realm name.
		 */
		private String realm = "Spring";

		/**
		 * Comma-separated list of paths to secure.
		 */
		private String[] path = new String[] { "/**" };

		/**
		 * Security authorize mode to apply.
		 */
		private SecurityAuthorizeMode authorizeMode = SecurityAuthorizeMode.ROLE;

		public boolean isEnabled() {
			return this.enabled;
		}

		public void setEnabled(boolean enabled) {
			this.enabled = enabled;
		}

		public String getRealm() {
			return this.realm;
		}

		public void setRealm(String realm) {
			this.realm = realm;
		}

		public String[] getPath() {
			return this.path;
		}

		public void setPath(String... paths) {
			this.path = paths;
		}

		public SecurityAuthorizeMode getAuthorizeMode() {
			return this.authorizeMode;
		}

		public void setAuthorizeMode(SecurityAuthorizeMode authorizeMode) {
			this.authorizeMode = authorizeMode;
		}

	}

	public static class User {

		/**
		 * Default user name.
		 */
		private String name = "user";

		/**
		 * Password for the default user name.
		 */
		private String password = UUID.randomUUID().toString();

		/**
		 * Granted roles for the default user name.
		 */
<<<<<<< HEAD
		private List<String> role = new ArrayList<>(Arrays.asList("USER"));
=======
		private List<String> role = new ArrayList<String>(
				Collections.singletonList("USER"));
>>>>>>> fa3679af

		private boolean defaultPassword = true;

		public String getName() {
			return this.name;
		}

		public void setName(String name) {
			this.name = name;
		}

		public String getPassword() {
			return this.password;
		}

		public void setPassword(String password) {
			if (password.startsWith("${") && password.endsWith("}")
					|| !StringUtils.hasLength(password)) {
				return;
			}
			this.defaultPassword = false;
			this.password = password;
		}

		public List<String> getRole() {
			return this.role;
		}

		public void setRole(List<String> role) {
			this.role = new ArrayList<>(role);
		}

		public boolean isDefaultPassword() {
			return this.defaultPassword;
		}

	}

}<|MERGE_RESOLUTION|>--- conflicted
+++ resolved
@@ -17,12 +17,7 @@
 package org.springframework.boot.autoconfigure.security;
 
 import java.util.ArrayList;
-<<<<<<< HEAD
-import java.util.Arrays;
-import java.util.HashSet;
-=======
 import java.util.Collections;
->>>>>>> fa3679af
 import java.util.List;
 import java.util.Set;
 import java.util.UUID;
@@ -95,7 +90,7 @@
 	/**
 	 * Comma-separated list of paths to exclude from the default secured paths.
 	 */
-	private List<String> ignored = new ArrayList<>();
+	private List<String> ignored = new ArrayList<String>();
 
 	private final User user = new User();
 
@@ -361,12 +356,8 @@
 		/**
 		 * Granted roles for the default user name.
 		 */
-<<<<<<< HEAD
-		private List<String> role = new ArrayList<>(Arrays.asList("USER"));
-=======
 		private List<String> role = new ArrayList<String>(
 				Collections.singletonList("USER"));
->>>>>>> fa3679af
 
 		private boolean defaultPassword = true;
 
